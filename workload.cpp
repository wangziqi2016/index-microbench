--- conflicted
+++ resolved
@@ -413,14 +413,9 @@
   tput = txn_num / (end_time - start_time) / 1000000; //Mops/sec
 
   std::cout << "sum = " << sum << "\n";
-
-<<<<<<< HEAD
   std::cout << "\033[1;31m";
 
-  if (wl == 0) {  
-=======
   if (wl == WORKLOAD_A) {  
->>>>>>> aef82bf6
     std::cout << "read/update " << (tput + (sum - sum)) << "\n";
   } else if (wl == WORKLOAD_C) {
     std::cout << "read " << (tput + (sum - sum)) << "\n";
